--- conflicted
+++ resolved
@@ -105,15 +105,9 @@
         print("Execution time: %d" % (self.execution_time))
         print("Query: %s" % (self.query))
 
-<<<<<<< HEAD
-class NullEvent(BinLogEvent):
-    def __init__(self, from_packet, event_size, table_map, ctl_connection, log_persistancer = None):
-        super(NullEvent, self).__init__(from_packet, event_size, table_map, ctl_connection, log_persistancer)
-=======
 
 class NotImplementedEvent(BinLogEvent):
     def __init__(self, from_packet, event_size, table_map, ctl_connection):
         super(NotImplementedEvent, self).__init__(
             from_packet, event_size, table_map, ctl_connection)
->>>>>>> 6e37ade0
         self.packet.advance(event_size)