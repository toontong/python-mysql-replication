--- conflicted
+++ resolved
@@ -26,21 +26,6 @@
     """
 
     __event_map = {
-<<<<<<< HEAD
-        QUERY_EVENT: QueryEvent,
-        UPDATE_ROWS_EVENT_V1: UpdateRowsEvent,
-        WRITE_ROWS_EVENT_V1: WriteRowsEvent,
-        DELETE_ROWS_EVENT_V1: DeleteRowsEvent,
-        UPDATE_ROWS_EVENT_V2: UpdateRowsEvent,
-        WRITE_ROWS_EVENT_V2: WriteRowsEvent,
-        DELETE_ROWS_EVENT_V2: DeleteRowsEvent,
-        TABLE_MAP_EVENT: TableMapEvent,
-        ROTATE_EVENT: RotateEvent,
-        FORMAT_DESCRIPTION_EVENT: FormatDescriptionEvent,
-        XID_EVENT: XidEvent,
-        INTVAR_EVENT: NullEvent,
-        GTID_LOG_EVENT: NullEvent
-=======
         # event
         constants.QUERY_EVENT: event.QueryEvent,
         constants.ROTATE_EVENT: event.RotateEvent,
@@ -57,7 +42,6 @@
         constants.WRITE_ROWS_EVENT_V2: row_event.WriteRowsEvent,
         constants.DELETE_ROWS_EVENT_V2: row_event.DeleteRowsEvent,
         constants.TABLE_MAP_EVENT: row_event.TableMapEvent,
->>>>>>> 6e37ade0
     }
 
     def __init__(self, from_packet, table_map, ctl_connection):
